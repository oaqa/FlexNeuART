--- conflicted
+++ resolved
@@ -1,7 +1,6 @@
 from base_class import DataAugment
 import re
 class RandomInsertion(DataAugment):
-<<<<<<< HEAD
     def augment(self, text, **kwargs):
         alpha_ri = 0.1 # percentage of random insertion
         words = re.split('\s+', text)
@@ -10,10 +9,6 @@
 		a_words = self.random_insertion(words, n_ri)
 			augmented_sentences.append(' '.join(a_words))
 
-=======
-    def augment(text, **kwargs):
-        pass
->>>>>>> 10d95417
 
 class RandomDeletion(DataAugment):
     def augment(text, **kwargs):
