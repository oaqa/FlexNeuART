from base_class import DataAugment
import re
import random
<<<<<<< HEAD
from nltk.corpus import wordnet 
=======
>>>>>>> d1de66ec
class RandomInsertion(DataAugment):
    def __init__(self, alpha_ri=0.1, random_seed=42):
        super().__init__(random_seed)
        self.alpha_ri = alpha_ri # percentage of random insertion

    def augment(self, text):
        words = re.split('\s+', text)
        num_words = len(words)
        number_ri = max(1, int(self.alpha_ri*num_words))
        augmented_words = self.random_insertion(words, number_ri)
        return ' '.join(augmented_words)
        
    def random_insertion(self, words, n):
        new_words = words.copy()
        for _ in range(n):
            self.add_word(new_words)
        return new_words
        
    def add_word(self, new_words):
        synonyms = []
        counter = 0
        while len(synonyms) < 1:
            random_word = new_words[random.randint(0, len(new_words)-1)]
            synonyms = self.get_synonyms(random_word)
            counter += 1
            if counter >= 10:
                return
        random_synonym = synonyms[0]
        random_idx = random.randint(0, len(new_words)-1)
        new_words.insert(random_idx, random_synonym)

    def get_synonyms(self, word):
        synonyms = set()
        for syn in wordnet.synsets(word): 
            for l in syn.lemmas(): 
                synonym = l.name().replace("_", " ").replace("-", " ").lower()
                synonym = "".join([char for char in synonym if char in ' qwertyuiopasdfghjklzxcvbnm'])
                synonyms.add(synonym) 
        if word in synonyms:
            synonyms.remove(word)
        return list(synonyms)


class RandomDeletion(DataAugment):
    def __init__(self, p = 0.2, random_seed=42):
        super().__init__(random_seed)
        self.p = p


    def augment(self, text):
        # Code referenced from: https://github.com/jasonwei20/eda_nlp/blob/master/code/eda.py

        words = text.split()

        # No deletion if only one word is present
        if len(words) == 1:
            return words

        # Delete words randomly with probability p
        new_words = []
        for word in words:
            r = random.uniform(0, 1)
            if r > self.p:
                new_words.append(word)

        # Return a random word if all words deleted
        if len(new_words) == 0:
            rand_int = random.randint(0, len(words)-1)
            return [words[rand_int]]

        return " ".join(new_words)


class RandomSwap(DataAugment):
    def augment(self, text, **kwargs):
        pass<|MERGE_RESOLUTION|>--- conflicted
+++ resolved
@@ -1,10 +1,7 @@
 from base_class import DataAugment
 import re
 import random
-<<<<<<< HEAD
 from nltk.corpus import wordnet 
-=======
->>>>>>> d1de66ec
 class RandomInsertion(DataAugment):
     def __init__(self, alpha_ri=0.1, random_seed=42):
         super().__init__(random_seed)
