# from utils import *
# import unittest
# from transforms import *
from random_word_transformations import RandomDeletion, RandomInsertion, RandomSwap

<<<<<<< HEAD
class TestRandomWordTransformations():
=======
class TestRandomWordTransformations(unittest.TestCase):
    def test_random_swap(self):
        # answer = True
        # self.assertEqual(answer, True)
        sentence = "This is a test sentence"
        random_swap_sentence = RandomSwap(alpha_rs = 0.2)
        print(random_swap_sentence.augment(sentence))
>>>>>>> f69ae521
    def test_random_insertions(self):
        # answer = True
        # self.assertEqual(answer, True)
        sentence = "This is a test sentence"
        random_inserted_sentence = RandomInsertion(alpha_ri = 0.2)
        print(random_inserted_sentence.augment(sentence))
    def test_random_deletions(self):
        sentence = "This is a test sentence"
        random_deletion = RandomDeletion(p = 0.1)
        print(random_deletion.augment(sentence))

    def test_random_deletions(self):
        text = "Testing random deletions in this sentence. Do you think words are correctly deleted"
        random_deletion = RandomDeletion(p = 0.5)
        text_words_deleted = random_deletion.augment(text)
        assert(len(text_words_deleted) < len(text))

if __name__ == "__main__":
    tester = TestRandomWordTransformations()
    tester.test_random_deletions()
    tester.test_random_swap()<|MERGE_RESOLUTION|>--- conflicted
+++ resolved
@@ -1,19 +1,12 @@
-# from utils import *
-# import unittest
-# from transforms import *
 from random_word_transformations import RandomDeletion, RandomInsertion, RandomSwap
 
-<<<<<<< HEAD
 class TestRandomWordTransformations():
-=======
-class TestRandomWordTransformations(unittest.TestCase):
     def test_random_swap(self):
         # answer = True
         # self.assertEqual(answer, True)
         sentence = "This is a test sentence"
         random_swap_sentence = RandomSwap(alpha_rs = 0.2)
         print(random_swap_sentence.augment(sentence))
->>>>>>> f69ae521
     def test_random_insertions(self):
         # answer = True
         # self.assertEqual(answer, True)
