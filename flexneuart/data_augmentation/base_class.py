--- conflicted
+++ resolved
@@ -2,12 +2,8 @@
 
 class DataAugment:
     def __init__(self, random_seed=42):
-<<<<<<< HEAD
         self.random_seed = random_seed
 
-=======
-        self.random_seed = random.Random(random_seed)
->>>>>>> 940f5557
         return
 
     @abstractmethod
