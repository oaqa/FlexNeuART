--- conflicted
+++ resolved
@@ -12,17 +12,14 @@
             self.doc_augment = RandomWordDeletion(p = 0.05)
         elif augment_type == 'random_word_insertion':
             self.doc_augment = RandomWordInsertion(alpha_ri = 0.05)
-<<<<<<< HEAD
         elif augment_type == 'random_word_swap':
             self.doc_augment = RandomWordSwap(alpha_rs = 0.05)
         elif augment_type == 'synonym_word_replacement':
             self.doc_augment = SynonymWordReplacement(alpha_sr = 0.05)
         elif augment_type == 'hypernym_word_replacement':
             self.doc_augment = HypernymWordReplacement(alpha_hr = 0.05)
-=======
         # elif augment_type == 'constant_document_length':
         #     self.doc_augment = ConstantDocLength(doc_length=500) # doc length needs to be decided
->>>>>>> 70bd76a3
         
     def augment(self, query_text, doc_text):
         if self.doc_augment is not None:
