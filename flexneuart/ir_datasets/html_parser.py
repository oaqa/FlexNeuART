#
#  Copyright 2014+ Carnegie Mellon University
#
#  Licensed under the Apache License, Version 2.0 (the "License");
#  you may not use this file except in compliance with the License.
#  You may obtain a copy of the License at
#
#  http://www.apache.org/licenses/LICENSE-2.0
#
#  Unless required by applicable law or agreed to in writing, software
#  distributed under the License is distributed on an "AS IS" BASIS,
#  WITHOUT WARRANTIES OR CONDITIONS OF ANY KIND, either express or implied.
#  See the License for the specific language governing permissions and
#  limitations under the License.
#

"""
    This processor parses HTML using the following fields (IR datasets specific):
    body, body_content_type, http_headers


    You need to call configure_classpath() before using this functionality.
"""
from jnius import autoclass

from flexneuart.ir_datasets.base import BaseTextProcessor
from flexneuart.ir_datasets import register

from flexneuart.io.json import get_val_err_msg_miss

JHtmlParser = autoclass('edu.cmu.lti.oaqa.flexneuart.utils.HTMLParser')

OUTPUT_FIELD_BODY = 'body'
OUTPUT_FIELD_TITLE = 'title'

DECODE_ERROR_HANDLING = 'replace'

@register('html_parser')
class HtmlParserProcessor(BaseTextProcessor):

    def __call__(self, input_dict: dict):
        output_dict = {OUTPUT_FIELD_BODY : '', OUTPUT_FIELD_TITLE : ''}

        body = get_val_err_msg_miss(input_dict, 'body', [bytes])
        body_content_type = get_val_err_msg_miss(input_dict, 'body_content_type', [str])
        http_headers = get_val_err_msg_miss(input_dict, 'http_headers', [bytes])

        if body_content_type in ('text/html', 'application/xhtml+xml'):
            encoding = None # Will become null in Java
<<<<<<< HEAD
            # TODO use something off-the shelf to do encoding extraction
            # Yet, so far Leo couldn't find an easy-to-use library to parse content response
            for resp1 in http_headers.decode().split('\r\n'):
                for resp2 in resp1.split('; '):
                    fields = resp2.split('=')
                    if len(fields) == 2:
                        key, val = fields
                        if key == 'charset':
                            encoding = val
                            break
=======
            for resp in http_headers.decode(errors=DECODE_ERROR_HANDLING).split('; '):
                fields = resp.split('=')
                if len(fields) == 2:
                    key, val = fields
                    if key == 'charset':
                        encoding = val
                        break
>>>>>>> f7ad07e9

            # TODO Body encoding is in bytes. Does this actually work proeprly for non-ASCII text?
            res = JHtmlParser.parse(encoding, '', body)
            output_dict[OUTPUT_FIELD_BODY] = res.mBodyText
            output_dict[OUTPUT_FIELD_TITLE] = res.mTitle

        elif body_content_type == 'text/plain':
            output_dict[OUTPUT_FIELD_BODY] = body.decode(errors=DECODE_ERROR_HANDLING)

        return output_dict



<|MERGE_RESOLUTION|>--- conflicted
+++ resolved
@@ -47,10 +47,12 @@
 
         if body_content_type in ('text/html', 'application/xhtml+xml'):
             encoding = None # Will become null in Java
-<<<<<<< HEAD
+
             # TODO use something off-the shelf to do encoding extraction
             # Yet, so far Leo couldn't find an easy-to-use library to parse content response
-            for resp1 in http_headers.decode().split('\r\n'):
+            for resp1 in http_headers.decode(errors=DECODE_ERROR_HANDLING).split('\r\n'):
+                if encoding is not None:
+                    break
                 for resp2 in resp1.split('; '):
                     fields = resp2.split('=')
                     if len(fields) == 2:
@@ -58,15 +60,6 @@
                         if key == 'charset':
                             encoding = val
                             break
-=======
-            for resp in http_headers.decode(errors=DECODE_ERROR_HANDLING).split('; '):
-                fields = resp.split('=')
-                if len(fields) == 2:
-                    key, val = fields
-                    if key == 'charset':
-                        encoding = val
-                        break
->>>>>>> f7ad07e9
 
             # TODO Body encoding is in bytes. Does this actually work proeprly for non-ASCII text?
             res = JHtmlParser.parse(encoding, '', body)
